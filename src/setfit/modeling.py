--- conflicted
+++ resolved
@@ -158,9 +158,6 @@
             return torch.nn.BCELoss()
         return torch.nn.CrossEntropyLoss()
 
-<<<<<<< HEAD
-    def get_config_dict(self) -> Dict[str, Optional[Union[int, float, bool]]]:
-=======
     @property
     def device(self) -> torch.device:
         """
@@ -170,8 +167,7 @@
         """
         return next(self.parameters()).device
 
-    def get_config_dict(self) -> Dict[str, Union[int, float, bool]]:
->>>>>>> fa1021d2
+    def get_config_dict(self) -> Dict[str, Optional[Union[int, float, bool]]]:
         return {
             "in_features": self.in_features,
             "out_features": self.out_features,
