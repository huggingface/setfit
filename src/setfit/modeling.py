import copy
import os
from dataclasses import dataclass
from pathlib import Path
from typing import TYPE_CHECKING, Dict, List, Literal, Optional, Union

import joblib
import numpy as np
import requests
import torch
import torch.nn as nn
from huggingface_hub import PyTorchModelHubMixin, hf_hub_download
from sentence_transformers import InputExample, SentenceTransformer, models
from sklearn.linear_model import LogisticRegression
from sklearn.multiclass import OneVsRestClassifier
from sklearn.multioutput import ClassifierChain, MultiOutputClassifier
from torch.utils.data import DataLoader
from tqdm import tqdm

from . import logging
from .data import SetFitDataset


if TYPE_CHECKING:
    from numpy import ndarray


logging.set_verbosity_info()
logger = logging.get_logger(__name__)

MODEL_HEAD_NAME = "model_head.pkl"


class SetFitBaseModel:
    def __init__(self, model, max_seq_length: int, add_normalization_layer: bool) -> None:
        self.model = SentenceTransformer(model)
        self.model_original_state = copy.deepcopy(self.model.state_dict())
        self.model.max_seq_length = max_seq_length

        if add_normalization_layer:
            self.model._modules["2"] = models.Normalize()


class SetFitHead(models.Dense):
    """
    A SetFit head that supports binary and multi-class classification
    for end-to-end training.

    To be compatible with Sentence Transformers, we inherit `Dense` from:
    https://github.com/UKPLab/sentence-transformers/blob/master/sentence_transformers/models/Dense.py

    Args:
        in_features (`int`, *optional*):
            The embedding dimension from the output of the SetFit body. If `None`, defaults to `LazyLinear`.
        out_features (`int`, defaults to `1`):
            The number of targets.
        temperature (`float`):
            A logits' scaling factor when using multi-targets (i.e., number of targets more than 1).
        bias (`bool`, *optional*, defaults to `True`):
            Whether to add bias to the head.
        device (`torch.device`, str, *optional*):
            The device the model will be sent to. If `None`, will check whether GPU is available.
    """

    def __init__(
        self,
        in_features: Optional[int] = None,
        out_features: int = 1,
        temperature: float = 1.0,
        bias: bool = True,
        device: Optional[Union[torch.device, str]] = None,
    ) -> None:
        super(models.Dense, self).__init__()  # init on models.Dense's parent: nn.Module

        self.linear = None
        if in_features is not None:
            self.linear = nn.Linear(in_features, out_features, bias=bias)
        else:
            self.linear = nn.LazyLinear(out_features, bias=bias)

        self.in_features = in_features
        self.out_features = out_features
        self.temperature = temperature
        self.bias = bias
        self.device = device or "cuda" if torch.cuda.is_available() else "cpu"

        self.to(device)
        self.apply(self._init_weight)

    def forward(
        self, features: Union[Dict[str, torch.Tensor], torch.Tensor], temperature: Optional[float] = None
    ) -> Union[Dict[str, torch.Tensor], torch.Tensor]:
        """
        SetFitHead can accept embeddings in:
        1. Output format (`dict`) from Sentence-Transformers.
        2. Pure `torch.Tensor`.

        Args:
            features (`Dict[str, torch.Tensor]` or `torch.Tensor):
                The embeddings from the encoder. If using `dict` format,
                make sure to store embeddings under the key: 'sentence_embedding'
                and the outputs will be under the key: 'prediction'.
            temperature (`float`, *optional*):
                A logits' scaling factor when using multi-targets (i.e., number of targets more than 1).
                Will override the temerature given during initialization.
        Returns:
        [`Dict[str, torch.Tensor]` or `torch.Tensor`]
        """
        is_features_dict = False  # whether `features` is dict or not
        if isinstance(features, dict):
            assert "sentence_embedding" in features
            is_features_dict = True

        x = features["sentence_embedding"] if is_features_dict else features
        logits = self.linear(x)
        if self.out_features == 1:  # only has one target
            outputs = torch.sigmoid(logits)
        else:  # multiple targets
            temperature = temperature or self.temperature
            outputs = nn.functional.softmax(logits / temperature, dim=-1)

        if is_features_dict:
            features.update({"prediction": outputs})
            return features

        return outputs

    def predict_prob(self, x_test: torch.Tensor) -> torch.Tensor:
        self.eval()

        return self(x_test)

    def predict(self, x_test: Union[torch.Tensor, "ndarray"]) -> Union[torch.Tensor, "ndarray"]:
        is_tensor = isinstance(x_test, torch.Tensor)
        if not is_tensor:  # then assume it's ndarray
            x_test = torch.Tensor(x_test).to(self.device)

        probs = self.predict_prob(x_test)

        if self.out_features == 1:
            out = torch.where(probs >= 0.5, 1, 0)
        else:
            out = torch.argmax(probs, dim=-1)

        if not is_tensor:
            return out.cpu().numpy()

        return out

    def get_loss_fn(self):
        if self.out_features == 1:  # if single target
            return torch.nn.BCELoss()
        else:
            return torch.nn.CrossEntropyLoss()

    def get_config_dict(self) -> Dict[str, Union[int, float, bool]]:
        return {
            "in_features": self.in_features,
            "out_features": self.out_features,
            "temperature": self.temperature,
            "bias": self.bias,
            "device": self.device,
        }

    @staticmethod
    def _init_weight(module):
        if isinstance(module, nn.Linear):
            torch.nn.init.xavier_uniform_(module.weight)
            if module.bias is not None:
                torch.nn.init.constant_(module.bias, 1e-2)

    def __repr__(self):
        return "SetFitHead({})".format(self.get_config_dict())


@dataclass
class SetFitModel(PyTorchModelHubMixin):
    """A SetFit model with integration to the Hugging Face Hub."""

    def __init__(
        self,
        model_body: Optional[nn.Module] = None,
        model_head: Optional[Union[nn.Module, LogisticRegression]] = None,
        multi_target_strategy: str = None,
        l2_weight: float = 1e-2,
    ) -> None:
        super(SetFitModel, self).__init__()
        self.model_body = model_body
        self.model_head = model_head

        self.multi_target_strategy = multi_target_strategy
        self.l2_weight = l2_weight

        self.model_original_state = copy.deepcopy(self.model_body.state_dict())

    def fit(
        self,
        x_train: List[str],
        y_train: List[int],
        num_epochs: Optional[int] = None,
        batch_size: Optional[int] = None,
        learning_rate: Optional[float] = None,
        body_learning_rate: Optional[float] = None,
        l2_weight: Optional[float] = None,
        show_progress_bar: Optional[bool] = None,
    ) -> None:
        if isinstance(self.model_head, nn.Module):  # train with pyTorch
            device = self.model_body.device
            self.model_body.train()
            self.model_head.train()

            dataloader = self._prepare_dataloader(x_train, y_train, batch_size)
            criterion = self.model_head.get_loss_fn()
            optimizer = self._prepare_optimizer(learning_rate, body_learning_rate, l2_weight)
            scheduler = torch.optim.lr_scheduler.StepLR(optimizer, step_size=5, gamma=0.5)
            for epoch_idx in tqdm(range(num_epochs), desc="Epoch", disable=not show_progress_bar):
                for batch in tqdm(dataloader, desc="Iteration", disable=not show_progress_bar):
                    features, labels = batch
                    optimizer.zero_grad()

                    # to model's device
                    features = {k: v.to(device) for k, v in features.items()}
                    labels = labels.to(device)

                    outputs = self.model_body(features)
                    outputs = self.model_head(outputs)
                    predictions = outputs["prediction"]

                    loss = criterion(predictions, labels)
                    loss.backward()
                    optimizer.step()

                scheduler.step()
        else:  # train with sklean
            embeddings = self.model_body.encode(x_train)
            self.model_head.fit(embeddings, y_train)

    def _prepare_dataloader(
        self, x_train: List[str], y_train: List[int], batch_size: int, shuffle: bool = True
    ) -> DataLoader:
        dataset = SetFitDataset(
            x_train,
            y_train,
            tokenizer=self.model_body.tokenizer,
            max_length=self.model_body.get_max_seq_length(),
        )
        dataloader = DataLoader(
            dataset, batch_size=batch_size, collate_fn=SetFitDataset.collate_fn, shuffle=shuffle, pin_memory=True
        )

        return dataloader

    def _prepare_optimizer(
        self,
        learning_rate: float,
        body_learning_rate: Optional[float],
        l2_weight: float,
    ) -> torch.optim.Optimizer:
        body_learning_rate = body_learning_rate or learning_rate
        l2_weight = l2_weight or self.l2_weight
        optimizer = torch.optim.AdamW(
            [
                {"params": self.model_body.parameters(), "lr": body_learning_rate, "weight_decay": l2_weight},
                {"params": self.model_head.parameters(), "lr": learning_rate, "weight_decay": l2_weight},
            ],
        )

        return optimizer

    def freeze(self, component: Optional[Literal["body", "head"]] = None) -> None:
        if component is None or component == "body":
            self._freeze_or_not(self.model_body, to_freeze=True)

        if component is None or component == "head":
            self._freeze_or_not(self.model_head, to_freeze=True)

    def unfreeze(self, component: Optional[Literal["body", "head"]] = None) -> None:
        if component is None or component == "body":
            self._freeze_or_not(self.model_body, to_freeze=False)

        if component is None or component == "head":
            self._freeze_or_not(self.model_head, to_freeze=False)

    def _freeze_or_not(self, model: torch.nn.Module, to_freeze: bool) -> None:
        for param in model.parameters():
            param.requires_grad = not to_freeze

    def predict(self, x_test: torch.Tensor) -> torch.Tensor:
        embeddings = self.model_body.encode(x_test)
        return self.model_head.predict(embeddings)

    def predict_proba(self, x_test: torch.Tensor) -> torch.Tensor:
        embeddings = self.model_body.encode(x_test)
        return self.model_head.predict_proba(embeddings)

<<<<<<< HEAD
    def __call__(self, inputs):
        return self.predict(inputs)
=======
    def __call__(self, inputs: torch.Tensor) -> torch.Tensor:
        embeddings = self.model_body.encode(inputs)
        return self.model_head.predict(embeddings)
>>>>>>> 43dbaf1a

    def _save_pretrained(self, save_directory: str) -> None:
        self.model_body.save(path=save_directory)
        joblib.dump(self.model_head, f"{save_directory}/{MODEL_HEAD_NAME}")

    @classmethod
    def _from_pretrained(
        cls,
        model_id: str,
        revision: Optional[str] = None,
        cache_dir: Optional[str] = None,
        force_download: Optional[bool] = None,
        proxies: Optional[Dict] = None,
        resume_download: Optional[bool] = None,
        local_files_only: Optional[bool] = None,
        use_auth_token: Optional[Union[bool, str]] = None,
        multi_target_strategy: Optional[str] = None,
        use_differentiable_head: bool = False,
        **model_kwargs,
    ) -> "SetFitModel":
        model_body = SentenceTransformer(model_id, cache_folder=cache_dir)

        if os.path.isdir(model_id):
            if MODEL_HEAD_NAME in os.listdir(model_id):
                model_head_file = os.path.join(model_id, MODEL_HEAD_NAME)
            else:
                logger.info(
                    f"{MODEL_HEAD_NAME} not found in {Path(model_id).resolve()},"
                    " initialising classification head with random weights."
                    " You should TRAIN this model on a downstream task to use it for predictions and inference."
                )
                model_head_file = None
        else:
            try:
                model_head_file = hf_hub_download(
                    repo_id=model_id,
                    filename=MODEL_HEAD_NAME,
                    revision=revision,
                    cache_dir=cache_dir,
                    force_download=force_download,
                    proxies=proxies,
                    resume_download=resume_download,
                    use_auth_token=use_auth_token,
                    local_files_only=local_files_only,
                )
            except requests.exceptions.RequestException:
                logger.info(
                    f"{MODEL_HEAD_NAME} not found on HuggingFace Hub, initialising classification head with random weights."
                    " You should TRAIN this model on a downstream task to use it for predictions and inference."
                )
                model_head_file = None

        if model_head_file is not None:
            model_head = joblib.load(model_head_file)
        else:
            if use_differentiable_head:
                body_embedding_dim = model_body.get_sentence_embedding_dimension()
                device = model_body._target_device
                if "head_params" in model_kwargs.keys():
                    model_kwargs["head_params"].update({"in_features": body_embedding_dim})
                    model_kwargs["head_params"].update({"device": device})  # follow the model head
                    model_head = SetFitHead(**model_kwargs["head_params"])
                else:
                    model_head = SetFitHead(in_features=body_embedding_dim, device=device)  # a head for single target
            else:
                if "head_params" in model_kwargs.keys():
                    clf = LogisticRegression(**model_kwargs["head_params"])
                else:
                    clf = LogisticRegression()
                if multi_target_strategy is not None:
                    if multi_target_strategy == "one-vs-rest":
                        multilabel_classifier = OneVsRestClassifier(clf)
                    elif multi_target_strategy == "multi-output":
                        multilabel_classifier = MultiOutputClassifier(clf)
                    elif multi_target_strategy == "classifier-chain":
                        multilabel_classifier = ClassifierChain(clf)
                    else:
                        raise ValueError(f"multi_target_strategy {multi_target_strategy} is not supported.")

                    model_head = multilabel_classifier
                else:
                    model_head = LogisticRegression()

        return SetFitModel(model_body=model_body, model_head=model_head, multi_target_strategy=multi_target_strategy)


class SupConLoss(nn.Module):
    """Supervised Contrastive Learning: https://arxiv.org/pdf/2004.11362.pdf.

    It also supports the unsupervised contrastive loss in SimCLR.
    """

    def __init__(self, model, temperature=0.07, contrast_mode="all", base_temperature=0.07):
        super(SupConLoss, self).__init__()
        self.model = model
        self.temperature = temperature
        self.contrast_mode = contrast_mode
        self.base_temperature = base_temperature

    def forward(self, sentence_features, labels=None, mask=None):
        """Computes loss for model.

        If both `labels` and `mask` are None, it degenerates to SimCLR unsupervised loss:
        https://arxiv.org/pdf/2002.05709.pdf

        Args:
            features: hidden vector of shape [bsz, n_views, ...].
            labels: ground truth of shape [bsz].
            mask: contrastive mask of shape [bsz, bsz], mask_{i,j}=1 if sample j
                has the same class as sample i. Can be asymmetric.

        Returns:
            A loss scalar.
        """
        features = self.model(sentence_features[0])["sentence_embedding"]

        # Normalize embeddings
        features = torch.nn.functional.normalize(features, p=2, dim=1)

        # Add n_views dimension
        features = torch.unsqueeze(features, 1)

        device = features.device

        if len(features.shape) < 3:
            raise ValueError("`features` needs to be [bsz, n_views, ...]," "at least 3 dimensions are required")
        if len(features.shape) > 3:
            features = features.view(features.shape[0], features.shape[1], -1)

        batch_size = features.shape[0]
        if labels is not None and mask is not None:
            raise ValueError("Cannot define both `labels` and `mask`")
        elif labels is None and mask is None:
            mask = torch.eye(batch_size, dtype=torch.float32).to(device)
        elif labels is not None:
            labels = labels.contiguous().view(-1, 1)
            if labels.shape[0] != batch_size:
                raise ValueError("Num of labels does not match num of features")
            mask = torch.eq(labels, labels.T).float().to(device)
        else:
            mask = mask.float().to(device)

        contrast_count = features.shape[1]
        contrast_feature = torch.cat(torch.unbind(features, dim=1), dim=0)
        if self.contrast_mode == "one":
            anchor_feature = features[:, 0]
            anchor_count = 1
        elif self.contrast_mode == "all":
            anchor_feature = contrast_feature
            anchor_count = contrast_count
        else:
            raise ValueError("Unknown mode: {}".format(self.contrast_mode))

        # Compute logits
        anchor_dot_contrast = torch.div(torch.matmul(anchor_feature, contrast_feature.T), self.temperature)
        # For numerical stability
        logits_max, _ = torch.max(anchor_dot_contrast, dim=1, keepdim=True)
        logits = anchor_dot_contrast - logits_max.detach()

        # Tile mask
        mask = mask.repeat(anchor_count, contrast_count)
        # Mask-out self-contrast cases
        logits_mask = torch.scatter(
            torch.ones_like(mask),
            1,
            torch.arange(batch_size * anchor_count).view(-1, 1).to(device),
            0,
        )
        mask = mask * logits_mask

        # Compute log_prob
        exp_logits = torch.exp(logits) * logits_mask
        log_prob = logits - torch.log(exp_logits.sum(1, keepdim=True))

        # Compute mean of log-likelihood over positive
        mean_log_prob_pos = (mask * log_prob).sum(1) / mask.sum(1)

        # Loss
        loss = -(self.temperature / self.base_temperature) * mean_log_prob_pos
        loss = loss.view(anchor_count, batch_size).mean()

        return loss


def sentence_pairs_generation(sentences, labels, pairs):
    # Initialize two empty lists to hold the (sentence, sentence) pairs and
    # labels to indicate if a pair is positive or negative

    num_classes = np.unique(labels)
    idx = [np.where(labels == i)[0] for i in num_classes]

    for first_idx in range(len(sentences)):
        current_sentence = sentences[first_idx]
        label = labels[first_idx]
        second_idx = np.random.choice(idx[np.where(num_classes == label)[0][0]])
        positive_sentence = sentences[second_idx]
        # Prepare a positive pair and update the sentences and labels
        # lists, respectively
        pairs.append(InputExample(texts=[current_sentence, positive_sentence], label=1.0))

        negative_idx = np.where(labels != label)[0]
        negative_sentence = sentences[np.random.choice(negative_idx)]
        # Prepare a negative pair of images and update our lists
        pairs.append(InputExample(texts=[current_sentence, negative_sentence], label=0.0))
    # Return a 2-tuple of our image pairs and labels
    return pairs


def sentence_pairs_generation_multilabel(sentences, labels, pairs):
    # Initialize two empty lists to hold the (sentence, sentence) pairs and
    # labels to indicate if a pair is positive or negative
    for first_idx in range(len(sentences)):
        current_sentence = sentences[first_idx]
        sample_labels = np.where(labels[first_idx, :] == 1)[0]
        if len(np.where(labels.dot(labels[first_idx, :].T) == 0)[0]) == 0:
            continue
        else:

            for _label in sample_labels:
                second_idx = np.random.choice(np.where(labels[:, _label] == 1)[0])
                positive_sentence = sentences[second_idx]
                # Prepare a positive pair and update the sentences and labels
                # lists, respectively
                pairs.append(InputExample(texts=[current_sentence, positive_sentence], label=1.0))

            # Search for sample that don't have a label in common with current
            # sentence
            negative_idx = np.where(labels.dot(labels[first_idx, :].T) == 0)[0]
            negative_sentence = sentences[np.random.choice(negative_idx)]
            # Prepare a negative pair of images and update our lists
            pairs.append(InputExample(texts=[current_sentence, negative_sentence], label=0.0))
    # Return a 2-tuple of our image pairs and labels
    return pairs


def sentence_pairs_generation_cos_sim(sentences, pairs, cos_sim_matrix):
    # initialize two empty lists to hold the (sentence, sentence) pairs and
    # labels to indicate if a pair is positive or negative

    idx = list(range(len(sentences)))

    for first_idx in range(len(sentences)):
        current_sentence = sentences[first_idx]
        second_idx = int(np.random.choice([x for x in idx if x != first_idx]))

        cos_sim = float(cos_sim_matrix[first_idx][second_idx])
        paired_sentence = sentences[second_idx]
        pairs.append(InputExample(texts=[current_sentence, paired_sentence], label=cos_sim))

        third_idx = np.random.choice([x for x in idx if x != first_idx])
        cos_sim = float(cos_sim_matrix[first_idx][third_idx])
        paired_sentence = sentences[third_idx]
        pairs.append(InputExample(texts=[current_sentence, paired_sentence], label=cos_sim))

    return pairs


class SKLearnWrapper:
    def __init__(self, st_model=None, clf=None):
        self.st_model = st_model
        self.clf = clf

    def fit(self, x_train, y_train):
        embeddings = self.st_model.encode(x_train)
        self.clf.fit(embeddings, y_train)

    def predict(self, x_test):
        embeddings = self.st_model.encode(x_test)
        return self.clf.predict(embeddings)

    def predict_proba(self, x_test):
        embeddings = self.st_model.encode(x_test)
        return self.clf.predict_proba(embeddings)

    def save(self, path):
        self.st_model.save(path=path)
        joblib.dump(self.clf, f"{path}/setfit_head.pkl")

    def load(self, path):
        self.st_model = SentenceTransformer(model_name_or_path=path)
        self.clf = joblib.load(f"{path}/setfit_head.pkl")<|MERGE_RESOLUTION|>--- conflicted
+++ resolved
@@ -293,14 +293,8 @@
         embeddings = self.model_body.encode(x_test)
         return self.model_head.predict_proba(embeddings)
 
-<<<<<<< HEAD
     def __call__(self, inputs):
         return self.predict(inputs)
-=======
-    def __call__(self, inputs: torch.Tensor) -> torch.Tensor:
-        embeddings = self.model_body.encode(inputs)
-        return self.model_head.predict(embeddings)
->>>>>>> 43dbaf1a
 
     def _save_pretrained(self, save_directory: str) -> None:
         self.model_body.save(path=save_directory)
