import os
from dataclasses import dataclass
from pathlib import Path
from typing import TYPE_CHECKING, Dict, List, Optional, Tuple, Union


# Google Colab runs on Python 3.7, so we need this to be compatible
try:
    from typing import Literal
except ImportError:
    from typing_extensions import Literal

import joblib
import numpy as np
import requests
import torch
import torch.nn as nn
from huggingface_hub import PyTorchModelHubMixin, hf_hub_download
from sentence_transformers import InputExample, SentenceTransformer, models
from sklearn.linear_model import LogisticRegression
from sklearn.multiclass import OneVsRestClassifier
from sklearn.multioutput import ClassifierChain, MultiOutputClassifier
from torch.utils.data import DataLoader
from tqdm.auto import tqdm

from . import logging
from .data import SetFitDataset


if TYPE_CHECKING:
    from numpy import ndarray


logging.set_verbosity_info()
logger = logging.get_logger(__name__)

MODEL_HEAD_NAME = "model_head.pkl"

MODEL_CARD_TEMPLATE = """---
license: apache-2.0
tags:
- setfit
- sentence-transformers
- text-classification
pipeline_tag: text-classification
---

# {model_name}

This is a [SetFit model](https://github.com/huggingface/setfit) that can be used for text classification. \
The model has been trained using an efficient few-shot learning technique that involves:

1. Fine-tuning a [Sentence Transformer](https://www.sbert.net) with contrastive learning.
2. Training a classification head with features from the fine-tuned Sentence Transformer.

## Usage

To use this model for inference, first install the SetFit library:

```bash
python -m pip install setfit
```

You can then run inference as follows:

```python
from setfit import SetFitModel

# Download from Hub and run inference
model = SetFitModel.from_pretrained("{model_name}")
# Run inference
preds = model(["i loved the spiderman movie!", "pineapple on pizza is the worst 🤮"])
```

## BibTeX entry and citation info

```bibtex
@article{{https://doi.org/10.48550/arxiv.2209.11055,
doi = {{10.48550/ARXIV.2209.11055}},
url = {{https://arxiv.org/abs/2209.11055}},
author = {{Tunstall, Lewis and Reimers, Nils and Jo, Unso Eun Seo and Bates, Luke and Korat, Daniel and Wasserblat, Moshe and Pereg, Oren}},
keywords = {{Computation and Language (cs.CL), FOS: Computer and information sciences, FOS: Computer and information sciences}},
title = {{Efficient Few-Shot Learning Without Prompts}},
publisher = {{arXiv}},
year = {{2022}},
copyright = {{Creative Commons Attribution 4.0 International}}
}}
```
"""


class SetFitBaseModel:
    def __init__(self, model, max_seq_length: int, add_normalization_layer: bool) -> None:
        self.model = SentenceTransformer(model)
        self.model.max_seq_length = max_seq_length

        if add_normalization_layer:
            self.model._modules["2"] = models.Normalize()


class SetFitHead(models.Dense):
    """
    A SetFit head that supports multi-class classification for end-to-end training.
    Binary classification is treated as 2-class classification.

    To be compatible with Sentence Transformers, we inherit `Dense` from:
    https://github.com/UKPLab/sentence-transformers/blob/master/sentence_transformers/models/Dense.py

    Args:
        in_features (`int`, *optional*):
            The embedding dimension from the output of the SetFit body. If `None`, defaults to `LazyLinear`.
        out_features (`int`, defaults to `2`):
            The number of targets. If set `out_features` to 1 for binary classification, it will be changed to 2 as 2-class classification.
        temperature (`float`, defaults to `1.0`):
            A logits' scaling factor (i.e., number of targets more than 1).
        eps (`float`, defaults to `1e-5`):
            A value for numerical stability when scaling logits.
        bias (`bool`, *optional*, defaults to `True`):
            Whether to add bias to the head.
        device (`torch.device`, str, *optional*):
            The device the model will be sent to. If `None`, will check whether GPU is available.
    """

    def __init__(
        self,
        in_features: Optional[int] = None,
        out_features: int = 2,
        temperature: float = 1.0,
        eps: float = 1e-5,
        bias: bool = True,
        device: Optional[Union[torch.device, str]] = None,
    ) -> None:
        super(models.Dense, self).__init__()  # init on models.Dense's parent: nn.Module

<<<<<<< HEAD
        if out_features == 1:
            logger.warning(
                "Change `out_features` from 1 to 2 since we use `CrossEntropyLoss` for binary classification."
            )
            out_features = 2

=======
>>>>>>> fa078839
        if in_features is not None:
            self.linear = nn.Linear(in_features, out_features, bias=bias)
        else:
            self.linear = nn.LazyLinear(out_features, bias=bias)

        self.in_features = in_features
        self.out_features = out_features
        self.temperature = temperature
        self.eps = eps
        self.bias = bias
        self._device = device or "cuda" if torch.cuda.is_available() else "cpu"

        self.to(self._device)
        self.apply(self._init_weight)

    def forward(
        self,
        features: Union[Dict[str, torch.Tensor], torch.Tensor],
        temperature: Optional[float] = None,
    ) -> Union[Dict[str, torch.Tensor], Tuple[torch.Tensor]]:
        """
        SetFitHead can accept embeddings in:
        1. Output format (`dict`) from Sentence-Transformers.
        2. Pure `torch.Tensor`.

        Args:
            features (`Dict[str, torch.Tensor]` or `torch.Tensor):
                The embeddings from the encoder. If using `dict` format,
                make sure to store embeddings under the key: 'sentence_embedding'
                and the outputs will be under the key: 'prediction'.
            temperature (`float`, *optional*):
                A logits' scaling factor when using multi-targets (i.e., number of targets more than 1).
                Will override the temperature given during initialization.
        Returns:
        [`Dict[str, torch.Tensor]` or `Tuple[torch.Tensor]`]
        """
        temperature = temperature or self.temperature
        is_features_dict = False  # whether `features` is dict or not
        if isinstance(features, dict):
            assert "sentence_embedding" in features
            is_features_dict = True

        x = features["sentence_embedding"] if is_features_dict else features
        logits = self.linear(x)
        logits = logits / (temperature + self.eps)
        probs = nn.functional.softmax(logits, dim=-1)

        if is_features_dict:
            features.update(
                {
                    "logits": logits,
                    "probs": probs,
                }
            )
            return features

        return logits, probs

    def predict_proba(self, x_test: torch.Tensor) -> torch.Tensor:
        self.eval()
<<<<<<< HEAD

        return self(x_test)[1]
=======
        return self(x_test)
>>>>>>> fa078839

    def predict(self, x_test: torch.Tensor) -> torch.Tensor:
        probs = self.predict_proba(x_test)

        out = torch.argmax(probs, dim=-1)

        return out

    def get_loss_fn(self):
<<<<<<< HEAD
=======
        if self.out_features == 1:  # if single target
            return torch.nn.BCELoss()
>>>>>>> fa078839
        return torch.nn.CrossEntropyLoss()

    @property
    def device(self) -> torch.device:
        """
        `torch.device`: The device on which the model is placed.

        Reference from: https://github.com/UKPLab/sentence-transformers/blob/master/sentence_transformers/SentenceTransformer.py#L869
        """
        return next(self.parameters()).device

    def get_config_dict(self) -> Dict[str, Optional[Union[int, float, bool]]]:
        return {
            "in_features": self.in_features,
            "out_features": self.out_features,
            "temperature": self.temperature,
            "bias": self.bias,
            "device": self.device.type,  # store the string of the device, instead of `torch.device`
        }

    @staticmethod
    def _init_weight(module):
        if isinstance(module, nn.Linear):
            torch.nn.init.xavier_uniform_(module.weight)
            if module.bias is not None:
                torch.nn.init.constant_(module.bias, 1e-2)

    def __repr__(self):
        return "SetFitHead({})".format(self.get_config_dict())


@dataclass
class SetFitModel(PyTorchModelHubMixin):
    """A SetFit model with integration to the Hugging Face Hub."""

    def __init__(
        self,
        model_body: Optional[SentenceTransformer] = None,
        model_head: Optional[Union[SetFitHead, LogisticRegression]] = None,
        multi_target_strategy: Optional[str] = None,
        l2_weight: float = 1e-2,
        normalize_embeddings: bool = False,
    ) -> None:
        super(SetFitModel, self).__init__()
        self.model_body = model_body
        self.model_head = model_head

        self.multi_target_strategy = multi_target_strategy
        self.l2_weight = l2_weight

        self.normalize_embeddings = normalize_embeddings

    @property
    def has_differentiable_head(self) -> bool:
        # if False, sklearn is assumed to be used instead
        return isinstance(self.model_head, nn.Module)

    def fit(
        self,
        x_train: List[str],
        y_train: List[int],
        num_epochs: int,
        batch_size: Optional[int] = None,
        learning_rate: Optional[float] = None,
        body_learning_rate: Optional[float] = None,
        l2_weight: Optional[float] = None,
        max_length: Optional[int] = None,
        show_progress_bar: Optional[bool] = None,
    ) -> None:
        if self.has_differentiable_head:  # train with pyTorch
            device = self.model_body.device
            self.model_body.train()
            self.model_head.train()

            dataloader = self._prepare_dataloader(x_train, y_train, batch_size, max_length)
            criterion = self.model_head.get_loss_fn()
            optimizer = self._prepare_optimizer(learning_rate, body_learning_rate, l2_weight)
            scheduler = torch.optim.lr_scheduler.StepLR(optimizer, step_size=5, gamma=0.5)
            for epoch_idx in tqdm(range(num_epochs), desc="Epoch", disable=not show_progress_bar):
                for batch in dataloader:
                    features, labels = batch
                    optimizer.zero_grad()

                    # to model's device
                    features = {k: v.to(device) for k, v in features.items()}
                    labels = labels.to(device)

                    outputs = self.model_body(features)
                    if self.normalize_embeddings:
                        outputs = torch.nn.functional.normalize(outputs, p=2, dim=1)
                    outputs = self.model_head(outputs)
                    logits = outputs["logits"]

                    loss = criterion(logits, labels)
                    loss.backward()
                    optimizer.step()

                scheduler.step()
        else:  # train with sklearn
            embeddings = self.model_body.encode(x_train, normalize_embeddings=self.normalize_embeddings)
            self.model_head.fit(embeddings, y_train)

    def _prepare_dataloader(
        self,
        x_train: List[str],
        y_train: List[int],
        batch_size: Optional[int] = None,
        max_length: Optional[int] = None,
        shuffle: bool = True,
    ) -> DataLoader:
        max_acceptable_length = self.model_body.get_max_seq_length()
        if max_length is None:
            max_length = max_acceptable_length
            logger.warning(
                f"The `max_length` is `None`. Using the maximum acceptable length according to the current model body: {max_length}."
            )

        if max_length > max_acceptable_length:
            logger.warning(
                (
                    f"The specified `max_length`: {max_length} is greater than the maximum length of the current model body: {max_acceptable_length}. "
                    f"Using {max_acceptable_length} instead."
                )
            )
            max_length = max_acceptable_length

        dataset = SetFitDataset(
            x_train,
            y_train,
            tokenizer=self.model_body.tokenizer,
            max_length=max_length,
        )
        dataloader = DataLoader(
            dataset, batch_size=batch_size, collate_fn=SetFitDataset.collate_fn, shuffle=shuffle, pin_memory=True
        )

        return dataloader

    def _prepare_optimizer(
        self,
        learning_rate: float,
        body_learning_rate: Optional[float],
        l2_weight: float,
    ) -> torch.optim.Optimizer:
        body_learning_rate = body_learning_rate or learning_rate
        l2_weight = l2_weight or self.l2_weight
        optimizer = torch.optim.AdamW(
            [
                {"params": self.model_body.parameters(), "lr": body_learning_rate, "weight_decay": l2_weight},
                {"params": self.model_head.parameters(), "lr": learning_rate, "weight_decay": l2_weight},
            ],
        )

        return optimizer

    def freeze(self, component: Optional[Literal["body", "head"]] = None) -> None:
        if component is None or component == "body":
            self._freeze_or_not(self.model_body, to_freeze=True)

        if component is None or component == "head":
            self._freeze_or_not(self.model_head, to_freeze=True)

    def unfreeze(self, component: Optional[Literal["body", "head"]] = None) -> None:
        if component is None or component == "body":
            self._freeze_or_not(self.model_body, to_freeze=False)

        if component is None or component == "head":
            self._freeze_or_not(self.model_head, to_freeze=False)

    def _freeze_or_not(self, model: torch.nn.Module, to_freeze: bool) -> None:
        for param in model.parameters():
            param.requires_grad = not to_freeze

    def predict(self, x_test: List[str], as_numpy: bool = False) -> Union[torch.Tensor, "ndarray"]:
        embeddings = self.model_body.encode(
            x_test, normalize_embeddings=self.normalize_embeddings, convert_to_tensor=self.has_differentiable_head
        )

        outputs = self.model_head.predict(embeddings)

        if as_numpy and self.has_differentiable_head:
            outputs = outputs.cpu().numpy()
        elif not as_numpy and not self.has_differentiable_head:
            outputs = torch.from_numpy(outputs)

        return outputs

    def predict_proba(self, x_test: List[str], as_numpy: bool = False) -> Union[torch.Tensor, "ndarray"]:
        embeddings = self.model_body.encode(
            x_test, normalize_embeddings=self.normalize_embeddings, convert_to_tensor=self.has_differentiable_head
        )

        outputs = self.model_head.predict_proba(embeddings)

        if as_numpy and self.has_differentiable_head:
            outputs = outputs.cpu().numpy()
        elif not as_numpy and not self.has_differentiable_head:
            outputs = torch.from_numpy(outputs)

        return outputs

    def to(self, device: Union[str, torch.device]) -> "SetFitModel":
        """Move this SetFitModel to `device`, and then return `self`. This method does not copy.

        Args:
            device (Union[str, torch.device]): The identifier of the device to move the model to.

        Returns:
            SetFitModel: Returns the original model, but now on the desired device.
        """
        self.model_body = self.model_body.to(device)

        if self.has_differentiable_head:
            self.model_head = self.model_head.to(device)

        return self

    def create_model_card(self, path: str, model_name: Optional[str] = "SetFit Model") -> None:
        """Creates and saves a model card for a SetFit model.

        Args:
            path (str): The path to save the model card to.
            model_name (str, *optional*): The name of the model. Defaults to `SetFit Model`.
        """
        if not os.path.exists(path):
            os.makedirs(path)

        model_card_content = MODEL_CARD_TEMPLATE.format(model_name=model_name)
        with open(os.path.join(path, "README.md"), "w", encoding="utf-8") as f:
            f.write(model_card_content)

    def __call__(self, inputs):
        return self.predict(inputs)

    def _save_pretrained(self, save_directory: str) -> None:
        self.model_body.save(path=save_directory, create_model_card=False)
        self.create_model_card(path=save_directory, model_name=save_directory)
        joblib.dump(self.model_head, f"{save_directory}/{MODEL_HEAD_NAME}")

    @classmethod
    def _from_pretrained(
        cls,
        model_id: str,
        revision: Optional[str] = None,
        cache_dir: Optional[str] = None,
        force_download: Optional[bool] = None,
        proxies: Optional[Dict] = None,
        resume_download: Optional[bool] = None,
        local_files_only: Optional[bool] = None,
        use_auth_token: Optional[Union[bool, str]] = None,
        multi_target_strategy: Optional[str] = None,
        use_differentiable_head: bool = False,
        normalize_embeddings: bool = False,
        **model_kwargs,
    ) -> "SetFitModel":
        model_body = SentenceTransformer(model_id, cache_folder=cache_dir)
        target_device = model_body._target_device
        model_body.to(target_device)  # put `model_body` on the target device

        if os.path.isdir(model_id):
            if MODEL_HEAD_NAME in os.listdir(model_id):
                model_head_file = os.path.join(model_id, MODEL_HEAD_NAME)
            else:
                logger.info(
                    f"{MODEL_HEAD_NAME} not found in {Path(model_id).resolve()},"
                    " initialising classification head with random weights."
                    " You should TRAIN this model on a downstream task to use it for predictions and inference."
                )
                model_head_file = None
        else:
            try:
                model_head_file = hf_hub_download(
                    repo_id=model_id,
                    filename=MODEL_HEAD_NAME,
                    revision=revision,
                    cache_dir=cache_dir,
                    force_download=force_download,
                    proxies=proxies,
                    resume_download=resume_download,
                    use_auth_token=use_auth_token,
                    local_files_only=local_files_only,
                )
            except requests.exceptions.RequestException:
                logger.info(
                    f"{MODEL_HEAD_NAME} not found on HuggingFace Hub, initialising classification head with random weights."
                    " You should TRAIN this model on a downstream task to use it for predictions and inference."
                )
                model_head_file = None

        if model_head_file is not None:
            model_head = joblib.load(model_head_file)
        else:
            if use_differentiable_head:
                body_embedding_dim = model_body.get_sentence_embedding_dimension()
                if "head_params" in model_kwargs.keys():
                    model_kwargs["head_params"].update({"in_features": body_embedding_dim})
                    model_kwargs["head_params"].update(
                        {"device": target_device}
                    )  # follow the `model_body`, put `model_head` on the target device
                    model_head = SetFitHead(**model_kwargs["head_params"])
                else:
                    model_head = SetFitHead(
                        in_features=body_embedding_dim, device=target_device
                    )  # follow the `model_body`, put `model_head` on the target device
            else:
                if "head_params" in model_kwargs.keys():
                    clf = LogisticRegression(**model_kwargs["head_params"])
                else:
                    clf = LogisticRegression()
                if multi_target_strategy is not None:
                    if multi_target_strategy == "one-vs-rest":
                        multilabel_classifier = OneVsRestClassifier(clf)
                    elif multi_target_strategy == "multi-output":
                        multilabel_classifier = MultiOutputClassifier(clf)
                    elif multi_target_strategy == "classifier-chain":
                        multilabel_classifier = ClassifierChain(clf)
                    else:
                        raise ValueError(f"multi_target_strategy {multi_target_strategy} is not supported.")

                    model_head = multilabel_classifier
                else:
                    model_head = clf

        return SetFitModel(
            model_body=model_body,
            model_head=model_head,
            multi_target_strategy=multi_target_strategy,
            normalize_embeddings=normalize_embeddings,
        )


class SupConLoss(nn.Module):
    """Supervised Contrastive Learning: https://arxiv.org/pdf/2004.11362.pdf.

    It also supports the unsupervised contrastive loss in SimCLR.
    """

    def __init__(self, model, temperature=0.07, contrast_mode="all", base_temperature=0.07):
        super(SupConLoss, self).__init__()
        self.model = model
        self.temperature = temperature
        self.contrast_mode = contrast_mode
        self.base_temperature = base_temperature

    def forward(self, sentence_features, labels=None, mask=None):
        """Computes loss for model.

        If both `labels` and `mask` are None, it degenerates to SimCLR unsupervised loss:
        https://arxiv.org/pdf/2002.05709.pdf

        Args:
            features: hidden vector of shape [bsz, n_views, ...].
            labels: ground truth of shape [bsz].
            mask: contrastive mask of shape [bsz, bsz], mask_{i,j}=1 if sample j
                has the same class as sample i. Can be asymmetric.

        Returns:
            A loss scalar.
        """
        features = self.model(sentence_features[0])["sentence_embedding"]

        # Normalize embeddings
        features = torch.nn.functional.normalize(features, p=2, dim=1)

        # Add n_views dimension
        features = torch.unsqueeze(features, 1)

        device = features.device

        if len(features.shape) < 3:
            raise ValueError("`features` needs to be [bsz, n_views, ...]," "at least 3 dimensions are required")
        if len(features.shape) > 3:
            features = features.view(features.shape[0], features.shape[1], -1)

        batch_size = features.shape[0]
        if labels is not None and mask is not None:
            raise ValueError("Cannot define both `labels` and `mask`")
        elif labels is None and mask is None:
            mask = torch.eye(batch_size, dtype=torch.float32).to(device)
        elif labels is not None:
            labels = labels.contiguous().view(-1, 1)
            if labels.shape[0] != batch_size:
                raise ValueError("Num of labels does not match num of features")
            mask = torch.eq(labels, labels.T).float().to(device)
        else:
            mask = mask.float().to(device)

        contrast_count = features.shape[1]
        contrast_feature = torch.cat(torch.unbind(features, dim=1), dim=0)
        if self.contrast_mode == "one":
            anchor_feature = features[:, 0]
            anchor_count = 1
        elif self.contrast_mode == "all":
            anchor_feature = contrast_feature
            anchor_count = contrast_count
        else:
            raise ValueError("Unknown mode: {}".format(self.contrast_mode))

        # Compute logits
        anchor_dot_contrast = torch.div(torch.matmul(anchor_feature, contrast_feature.T), self.temperature)
        # For numerical stability
        logits_max, _ = torch.max(anchor_dot_contrast, dim=1, keepdim=True)
        logits = anchor_dot_contrast - logits_max.detach()

        # Tile mask
        mask = mask.repeat(anchor_count, contrast_count)
        # Mask-out self-contrast cases
        logits_mask = torch.scatter(
            torch.ones_like(mask),
            1,
            torch.arange(batch_size * anchor_count).view(-1, 1).to(device),
            0,
        )
        mask = mask * logits_mask

        # Compute log_prob
        exp_logits = torch.exp(logits) * logits_mask
        log_prob = logits - torch.log(exp_logits.sum(1, keepdim=True))

        # Compute mean of log-likelihood over positive
        mean_log_prob_pos = (mask * log_prob).sum(1) / mask.sum(1)

        # Loss
        loss = -(self.temperature / self.base_temperature) * mean_log_prob_pos
        loss = loss.view(anchor_count, batch_size).mean()

        return loss


def sentence_pairs_generation(sentences, labels, pairs):
    # Initialize two empty lists to hold the (sentence, sentence) pairs and
    # labels to indicate if a pair is positive or negative

    num_classes = np.unique(labels)
    idx = [np.where(labels == i)[0] for i in num_classes]

    for first_idx in range(len(sentences)):
        current_sentence = sentences[first_idx]
        label = labels[first_idx]
        second_idx = np.random.choice(idx[np.where(num_classes == label)[0][0]])
        positive_sentence = sentences[second_idx]
        # Prepare a positive pair and update the sentences and labels
        # lists, respectively
        pairs.append(InputExample(texts=[current_sentence, positive_sentence], label=1.0))

        negative_idx = np.where(labels != label)[0]
        negative_sentence = sentences[np.random.choice(negative_idx)]
        # Prepare a negative pair of sentences and update our lists
        pairs.append(InputExample(texts=[current_sentence, negative_sentence], label=0.0))
    # Return a 2-tuple of our sentence pairs and labels
    return pairs


def sentence_pairs_generation_multilabel(sentences, labels, pairs):
    # Initialize two empty lists to hold the (sentence, sentence) pairs and
    # labels to indicate if a pair is positive or negative
    for first_idx in range(len(sentences)):
        current_sentence = sentences[first_idx]
        sample_labels = np.where(labels[first_idx, :] == 1)[0]
        if len(np.where(labels.dot(labels[first_idx, :].T) == 0)[0]) == 0:
            continue
        else:

            for _label in sample_labels:
                second_idx = np.random.choice(np.where(labels[:, _label] == 1)[0])
                positive_sentence = sentences[second_idx]
                # Prepare a positive pair and update the sentences and labels
                # lists, respectively
                pairs.append(InputExample(texts=[current_sentence, positive_sentence], label=1.0))

            # Search for sample that don't have a label in common with current
            # sentence
            negative_idx = np.where(labels.dot(labels[first_idx, :].T) == 0)[0]
            negative_sentence = sentences[np.random.choice(negative_idx)]
            # Prepare a negative pair of sentences and update our lists
            pairs.append(InputExample(texts=[current_sentence, negative_sentence], label=0.0))
    # Return a 2-tuple of our sentence pairs and labels
    return pairs


def sentence_pairs_generation_cos_sim(sentences, pairs, cos_sim_matrix):
    # initialize two empty lists to hold the (sentence, sentence) pairs and
    # labels to indicate if a pair is positive or negative

    idx = list(range(len(sentences)))

    for first_idx in range(len(sentences)):
        current_sentence = sentences[first_idx]
        second_idx = int(np.random.choice([x for x in idx if x != first_idx]))

        cos_sim = float(cos_sim_matrix[first_idx][second_idx])
        paired_sentence = sentences[second_idx]
        pairs.append(InputExample(texts=[current_sentence, paired_sentence], label=cos_sim))

        third_idx = np.random.choice([x for x in idx if x != first_idx])
        cos_sim = float(cos_sim_matrix[first_idx][third_idx])
        paired_sentence = sentences[third_idx]
        pairs.append(InputExample(texts=[current_sentence, paired_sentence], label=cos_sim))

    return pairs


class SKLearnWrapper:
    def __init__(self, st_model=None, clf=None):
        self.st_model = st_model
        self.clf = clf

    def fit(self, x_train, y_train):
        embeddings = self.st_model.encode(x_train)
        self.clf.fit(embeddings, y_train)

    def predict(self, x_test):
        embeddings = self.st_model.encode(x_test)
        return self.clf.predict(embeddings)

    def predict_proba(self, x_test):
        embeddings = self.st_model.encode(x_test)
        return self.clf.predict_proba(embeddings)

    def save(self, path):
        self.st_model.save(path=path)
        joblib.dump(self.clf, f"{path}/setfit_head.pkl")

    def load(self, path):
        self.st_model = SentenceTransformer(model_name_or_path=path)
        self.clf = joblib.load(f"{path}/setfit_head.pkl")<|MERGE_RESOLUTION|>--- conflicted
+++ resolved
@@ -132,15 +132,12 @@
     ) -> None:
         super(models.Dense, self).__init__()  # init on models.Dense's parent: nn.Module
 
-<<<<<<< HEAD
         if out_features == 1:
             logger.warning(
                 "Change `out_features` from 1 to 2 since we use `CrossEntropyLoss` for binary classification."
             )
             out_features = 2
 
-=======
->>>>>>> fa078839
         if in_features is not None:
             self.linear = nn.Linear(in_features, out_features, bias=bias)
         else:
@@ -201,12 +198,8 @@
 
     def predict_proba(self, x_test: torch.Tensor) -> torch.Tensor:
         self.eval()
-<<<<<<< HEAD
 
         return self(x_test)[1]
-=======
-        return self(x_test)
->>>>>>> fa078839
 
     def predict(self, x_test: torch.Tensor) -> torch.Tensor:
         probs = self.predict_proba(x_test)
@@ -216,11 +209,6 @@
         return out
 
     def get_loss_fn(self):
-<<<<<<< HEAD
-=======
-        if self.out_features == 1:  # if single target
-            return torch.nn.BCELoss()
->>>>>>> fa078839
         return torch.nn.CrossEntropyLoss()
 
     @property
