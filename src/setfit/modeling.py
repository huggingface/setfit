--- conflicted
+++ resolved
@@ -305,19 +305,12 @@
         for param in model.parameters():
             param.requires_grad = not to_freeze
 
-<<<<<<< HEAD
     def predict(self, x_test: List[str]) -> Union[torch.Tensor, np.ndarray]:
         embeddings = self.model_body.encode(x_test, normalize_embeddings=self.normalize_embeddings)
         return self.model_head.predict(embeddings)
 
     def predict_proba(self, x_test: List[str]) -> Union[torch.Tensor, np.ndarray]:
-=======
-    def predict(self, x_test: torch.Tensor) -> torch.Tensor:
-        embeddings = self.model_body.encode(x_test, normalize_embeddings=self.normalize_embeddings)
-        return self.model_head.predict(embeddings)
-
-    def predict_proba(self, x_test: torch.Tensor) -> torch.Tensor:
->>>>>>> fa1021d2
+
         embeddings = self.model_body.encode(x_test, normalize_embeddings=self.normalize_embeddings)
         return self.model_head.predict_proba(embeddings)
 
