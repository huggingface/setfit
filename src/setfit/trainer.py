import math
from typing import TYPE_CHECKING, Any, Callable, Dict, Optional, Union

import evaluate
import numpy as np
import torch
from sentence_transformers import InputExample, losses
from sentence_transformers.datasets import SentenceLabelDataset
from sentence_transformers.losses.BatchHardTripletLoss import BatchHardTripletLossDistanceFunction
from torch.utils.data import DataLoader
from transformers.trainer_utils import HPSearchBackend, default_compute_objective, number_of_arguments, set_seed

from . import logging
from .integrations import default_hp_search_backend, is_optuna_available, run_hp_search_optuna
from .modeling import SupConLoss, sentence_pairs_generation, sentence_pairs_generation_multilabel
from .utils import BestRun, default_hp_space_optuna


if TYPE_CHECKING:
    import optuna
    from datasets import Dataset

    from .modeling import SetFitModel

logging.set_verbosity_info()
logger = logging.get_logger(__name__)


class SetFitTrainer:
    """Trainer to train a SetFit model.

    Args:
        model (`SetFitModel`, *optional*):
            The model to train. If not provided, a `model_init` must be passed.
        train_dataset (`Dataset`):
            The training dataset.
        eval_dataset (`Dataset`, *optional*):
            The evaluation dataset.
        model_init (`Callable[[], SetFitModel]`, *optional*):
            A function that instantiates the model to be used. If provided, each call to [`~SetFitTrainer.train`] will start
            from a new instance of the model as given by this function when a `trial` is passed.
        metric (`str` or `Callable`, *optional*, defaults to `"accuracy"`):
            The metric to use for evaluation. If a string is provided, we treat it as the metric name and load it with default settings.
            If a callable is provided, it must take two arguments (`y_pred`, `y_test`).
        loss_class (`nn.Module`, *optional*, defaults to `CosineSimilarityLoss`):
            The loss function to use for contrastive training.
        num_iterations (`int`, *optional*, defaults to `20`):
            The number of iterations to generate sentence pairs for.
            This argument is ignored if triplet loss is used.
            It is only used in conjunction with `CosineSimilarityLoss`.
        num_epochs (`int`, *optional*, defaults to `1`):
            The number of epochs to train the Sentence Transformer body for.
        learning_rate (`float`, *optional*, defaults to `2e-5`):
            The learning rate to use for contrastive training.
        batch_size (`int`, *optional*, defaults to `16`):
            The batch size to use for contrastive training.
        seed (`int`, *optional*, defaults to 42):
            Random seed that will be set at the beginning of training. To ensure reproducibility across runs, use the
            [`~SetTrainer.model_init`] function to instantiate the model if it has some randomly initialized parameters.
        column_mapping (`Dict[str, str]`, *optional*):
            A mapping from the column names in the dataset to the column names expected by the model. The expected format is a dictionary with the following format: {"text_column_name": "text", "label_column_name: "label"}.
        use_amp (`bool`, *optional*, defaults to `False`):
            Use Automatic Mixed Precision (AMP). Only for Pytorch >= 1.6.0
        warmup_proportion (`float`, *optional*, defaults to `0.1`):
            Proportion of the warmup in the total training steps.
            Must be greater than or equal to 0.0 and less than or equal to 1.0.
        distance_metric (`Callable`, defaults to `BatchHardTripletLossDistanceFunction.cosine_distance`):
            Function that returns a distance between two embeddings.
            It is set for the triplet loss and
            is ignored for `CosineSimilarityLoss` and `SupConLoss`.
        margin (`float`, defaults to `0.25`): Margin for the triplet loss.
            Negative samples should be at least margin further apart from the anchor than the positive.
            This is ignored for `CosineSimilarityLoss`, `BatchHardSoftMarginTripletLoss` and `SupConLoss`.
        samples_per_label (`int`, defaults to `2`): Number of consecutive, random and unique samples drawn per label.
            This is only relevant for triplet loss and ignored for `CosineSimilarityLoss`.
            Batch size should be a multiple of samples_per_label.
    """

    def __init__(
        self,
        model: "SetFitModel" = None,
        train_dataset: "Dataset" = None,
        eval_dataset: "Dataset" = None,
        model_init: Callable[[], "SetFitModel"] = None,
        metric: Union[str, Callable[["Dataset", "Dataset"], Dict[str, float]]] = "accuracy",
        loss_class=losses.CosineSimilarityLoss,
        num_iterations: int = 20,
        num_epochs: int = 1,
        learning_rate: float = 2e-5,
        batch_size: int = 16,
        seed: int = 42,
        column_mapping: Dict[str, str] = None,
        use_amp: bool = False,
        warmup_proportion: float = 0.1,
        distance_metric: Callable = BatchHardTripletLossDistanceFunction.cosine_distance,
        margin: float = 0.25,
        samples_per_label: int = 2,
    ):
        if (warmup_proportion < 0.0) or (warmup_proportion > 1.0):
            raise ValueError(
                f"warmup_proportion must be greater than or equal to 0.0 and less than or equal to 1.0! But it was: {warmup_proportion}"
            )

        self.train_dataset = train_dataset
        self.eval_dataset = eval_dataset
        self.metric = metric
        self.loss_class = loss_class
        self.num_iterations = num_iterations
        self.num_epochs = num_epochs
        self.learning_rate = learning_rate
        self.batch_size = batch_size
        self.seed = seed
        self.column_mapping = column_mapping
        self.use_amp = use_amp
        self.warmup_proportion = warmup_proportion
        self.distance_metric = distance_metric
        self.margin = margin
        self.samples_per_label = samples_per_label

        if model is None:
            if model_init is not None:
                self.model_init = model_init
                model = self.call_model_init()
            else:
                raise RuntimeError("`SetFitTrainer` requires either a `model` or `model_init` argument")
        else:
            if model_init is not None:
                raise RuntimeError("`SetFitTrainer` requires either a `model` or `model_init` argument, but not both")

            self.model_init = model_init

        self.model = model
        self.hp_search_backend = None
        self._freeze = True  # If True, will train the body only; otherwise, train the body and head

    def _validate_column_mapping(self, dataset: "Dataset") -> None:
        """
        Validates the provided column mapping against the dataset.
        """
        required_columns = {"text", "label"}
        column_names = set(dataset.column_names)
        if self.column_mapping is None and not required_columns.issubset(column_names):
            raise ValueError(
                f"A column mapping must be provided when the dataset does not contain the following columns: {required_columns}"
            )
        if self.column_mapping is not None:
            missing_columns = required_columns.difference(self.column_mapping.values())
            if missing_columns:
                raise ValueError(
                    f"The following columns are missing from the column mapping: {missing_columns}. Please provide a mapping for all required columns."
                )
            if not set(self.column_mapping.keys()).issubset(column_names):
                raise ValueError(
                    f"The following columns are missing from the dataset: {set(self.column_mapping.keys()).difference(column_names)}. Please provide a mapping for all required columns."
                )

    def _apply_column_mapping(self, dataset: "Dataset", column_mapping: Dict[str, str]) -> "Dataset":
        """
        Applies the provided column mapping to the dataset, renaming columns accordingly.
        Extra features not in the column mapping are prefixed with `"feat_"`.
        """
        dataset = dataset.rename_columns(
            {
                **column_mapping,
                **{col: f"feat_{col}" for col in dataset.column_names if col not in column_mapping},
            }
        )
        dset_format = dataset.format
        dataset = dataset.with_format(
            type=dset_format["type"],
            columns=dataset.column_names,
            output_all_columns=dset_format["output_all_columns"],
            **dset_format["format_kwargs"],
        )
        return dataset

    def apply_hyperparameters(self, params: Dict[str, Any], final_model: bool = False):
        """Applies a dictionary of hyperparameters to both the trainer and the model

        Args:
            params (`Dict[str, Any]`): The parameters, usually from `BestRun.hyperparameters`
            final_model (`bool`, *optional*, defaults to `False`): If `True`, replace the `model_init()` function with a fixed model based on the parameters.
        """
        for key, value in params.items():
            if hasattr(self, key):
                old_attr = getattr(self, key, None)
                # Casting value to the proper type
                if old_attr is not None:
                    value = type(old_attr)(value)
                setattr(self, key, value)
            elif number_of_arguments(self.model_init) == 0:  # we do not warn if model_init could be using it
                logger.warning(
                    f"Trying to set {key} in the hyperparameter search but there is no corresponding field in "
                    "`SetFitTrainer`, and `model_init` does not take any arguments."
                )

        self.model = self.model_init(params)
        if final_model:
            self.model_init = None

    def _hp_search_setup(self, trial: Union["optuna.Trial", Dict[str, Any]]):
        """HP search setup code"""

        # Heavily inspired by transformers.Trainer._hp_search_setup
        if self.hp_search_backend is None or trial is None:
            return

        if isinstance(trial, Dict):  # For passing a Dict to train() -- mostly unused for now
            params = trial
        elif self.hp_search_backend == HPSearchBackend.OPTUNA:
            params = self.hp_space(trial)
        else:
            raise ValueError("Invalid trial parameter")

        logger.info(f"Trial: {params}")
        self.apply_hyperparameters(params, final_model=False)

    def call_model_init(self, params: Dict[str, Any] = None):
        model_init_argcount = number_of_arguments(self.model_init)
        if model_init_argcount == 0:
            model = self.model_init()
        elif model_init_argcount == 1:
            model = self.model_init(params)
        else:
            raise RuntimeError("model_init should have 0 or 1 argument.")

        if model is None:
            raise RuntimeError("model_init should not return None.")

        return model

    def freeze(self):
        """
        Freeze SetFitModel's differentiable head.
        Note: call this function only when using the differentiable head.
        """
        if not isinstance(self.model.model_head, torch.nn.Module):
            raise ValueError("Please use the differentiable head in `SetFitModel` when calling this function.")

        self._freeze = True  # Currently use self._freeze as a switch
        self.model.freeze("head")

    def unfreeze(self, keep_body_frozen: bool = False):
        """
        Unfreeze SetFitModel's differentiable head.
        Note: call this function only when using the differentiable head.

        Args:
            keep_body_frozen (`bool`, *optional*, defaults to `False`):
                Whether to freeze the body when unfreeze the head.
        """
        if not isinstance(self.model.model_head, torch.nn.Module):
            raise ValueError("Please use the differentiable head in `SetFitModel` when calling this function.")

        self._freeze = False  # Currently use self._freeze as a switch
        self.model.unfreeze("head")
        if keep_body_frozen:
            self.model.freeze("body")
        else:  # ensure to unfreeze the body
            self.model.unfreeze("body")

    def train(
        self,
        num_epochs: Optional[int] = None,
        batch_size: Optional[int] = None,
        learning_rate: Optional[float] = None,
        body_learning_rate: Optional[float] = None,
        l2_weight: Optional[float] = None,
        max_length: Optional[int] = None,
        trial: Union["optuna.Trial", Dict[str, Any]] = None,
        show_progress_bar: bool = True,
    ):
        """
        Main training entry point.

        Args:
            num_epochs (`int`, *optional*):
                Temporary change the number of epochs to train the Sentence Transformer body/head for.
                If ignore, will use the value given in initialization.
            batch_size (`int`, *optional*):
                Temporary change the batch size to use for contrastive training or logistic regression.
                If ignore, will use the value given in initialization.
            learning_rate (`float`, *optional*):
                Temporary change the learning rate to use for contrastive training or SetFitModel's head in logistic regression.
                If ignore, will use the value given in initialization.
            body_learning_rate (`float`, *optional*):
                Temporary change the learning rate to use for SetFitModel's body in logistic regression only.
                If ignore, will be the same as `learning_rate`.
            l2_weight (`float`, *optional*):
                Temporary change the weight of L2 regularization for SetFitModel's differentiable head in logistic regression.
            max_length (int, *optional*, defaults to `None`):
                The maximum number of tokens for one data sample. Currently only for training the differentiable head.
                If `None`, will use the maximum number of tokens the model body can accept.
                If `max_length` is greater than the maximum number of acceptable tokens the model body can accept, it will be set to the maximum number of acceptable tokens.
            trial (`optuna.Trial` or `Dict[str, Any]`, *optional*):
                The trial run or the hyperparameter dictionary for hyperparameter search.
            show_progress_bar (`bool`, *optional*, defaults to `True`):
                Whether to show a bar that indicates training progress.
        """
        if trial:  # Trial and model initialization
            set_seed(self.seed)  # Seed must be set before instantiating the model when using model_init.
            self._hp_search_setup(trial)  # sets trainer parameters and initializes model

        if self.train_dataset is None:
            raise ValueError("SetFitTrainer: training requires a train_dataset.")

        self._validate_column_mapping(self.train_dataset)
        train_dataset = self.train_dataset
        if self.column_mapping is not None:
            logger.info("Applying column mapping to training dataset")
            train_dataset = self._apply_column_mapping(self.train_dataset, self.column_mapping)

        x_train = train_dataset["text"]
        y_train = train_dataset["label"]
        if self.loss_class is None:
            logger.warning("No `loss_class` detected! Using `CosineSimilarityLoss` as the default.")
            self.loss_class = losses.CosineSimilarityLoss

        num_epochs = num_epochs or self.num_epochs
        batch_size = batch_size or self.batch_size
        learning_rate = learning_rate or self.learning_rate
        is_differentiable_head = isinstance(self.model.model_head, torch.nn.Module)  # If False, assume using sklearn

        if not is_differentiable_head or self._freeze:
            # sentence-transformers adaptation
            if self.loss_class in [
                losses.BatchAllTripletLoss,
                losses.BatchHardTripletLoss,
                losses.BatchSemiHardTripletLoss,
                losses.BatchHardSoftMarginTripletLoss,
                SupConLoss,
            ]:
                train_examples = [InputExample(texts=[text], label=label) for text, label in zip(x_train, y_train)]
                train_data_sampler = SentenceLabelDataset(train_examples, samples_per_label=self.samples_per_label)

                batch_size = min(batch_size, len(train_data_sampler))
                train_dataloader = DataLoader(train_data_sampler, batch_size=batch_size, drop_last=True)

                if self.loss_class is losses.BatchHardSoftMarginTripletLoss:
                    train_loss = self.loss_class(
                        model=self.model.model_body,
                        distance_metric=self.distance_metric,
                    )
                elif self.loss_class is SupConLoss:
                    train_loss = self.loss_class(model=self.model.model_body)
                else:
                    train_loss = self.loss_class(
                        model=self.model.model_body,
                        distance_metric=self.distance_metric,
                        margin=self.margin,
                    )

                train_steps = len(train_dataloader) * self.num_epochs
            else:
                train_examples = []

                for _ in range(self.num_iterations):
                    if self.model.multi_target_strategy is not None:
                        train_examples = sentence_pairs_generation_multilabel(
                            np.array(x_train), np.array(y_train), train_examples
                        )
                    else:
                        train_examples = sentence_pairs_generation(
                            np.array(x_train), np.array(y_train), train_examples
                        )

                train_dataloader = DataLoader(train_examples, shuffle=True, batch_size=batch_size)
                train_loss = self.loss_class(self.model.model_body)
                train_steps = len(train_dataloader) * num_epochs

            logger.info("***** Running training *****")
            logger.info(f"  Num examples = {len(train_examples)}")
            logger.info(f"  Num epochs = {num_epochs}")
            logger.info(f"  Total optimization steps = {train_steps}")
            logger.info(f"  Total train batch size = {batch_size}")

            warmup_steps = math.ceil(train_steps * self.warmup_proportion)
            self.model.model_body.fit(
                train_objectives=[(train_dataloader, train_loss)],
                epochs=num_epochs,
                steps_per_epoch=train_steps,
                optimizer_params={"lr": learning_rate},
                warmup_steps=warmup_steps,
                show_progress_bar=show_progress_bar,
                use_amp=self.use_amp,
            )

        if not is_differentiable_head or not self._freeze:
            # Train the final classifier
            self.model.fit(
                x_train,
                y_train,
                num_epochs=num_epochs,
                batch_size=batch_size,
                learning_rate=learning_rate,
                body_learning_rate=body_learning_rate,
                l2_weight=l2_weight,
<<<<<<< HEAD
                show_progress_bar=show_progress_bar,
=======
                max_length=max_length,
                show_progress_bar=True,
>>>>>>> 827551b4
            )

    def evaluate(self):
        """
        Computes the metrics for a given classifier.

        Returns:
            `Dict[str, float]`: The evaluation metrics.
        """

        self._validate_column_mapping(self.eval_dataset)
        eval_dataset = self.eval_dataset

        if self.column_mapping is not None:
            logger.info("Applying column mapping to evaluation dataset")
            eval_dataset = self._apply_column_mapping(self.eval_dataset, self.column_mapping)

        x_test = eval_dataset["text"]
        y_test = eval_dataset["label"]

        logger.info("***** Running evaluation *****")
        y_pred = self.model.predict(x_test)

        if isinstance(self.metric, str):
            metric_config = "multilabel" if self.model.multi_target_strategy is not None else None
            metric_fn = evaluate.load(self.metric, config_name=metric_config)

            return metric_fn.compute(predictions=y_pred, references=y_test)

        elif callable(self.metric):
            return self.metric(y_pred, y_test)

        else:
            raise ValueError("metric must be a string or a callable")

    def hyperparameter_search(
        self,
        hp_space: Optional[Callable[["optuna.Trial"], Dict[str, float]]] = None,
        compute_objective: Optional[Callable[[Dict[str, float]], float]] = None,
        n_trials: int = 10,
        direction: str = "maximize",
        backend: Optional[Union["str", HPSearchBackend]] = None,
        hp_name: Optional[Callable[["optuna.Trial"], str]] = None,
        **kwargs,
    ) -> BestRun:
        """
        Launch a hyperparameter search using `optuna`. The optimized quantity is determined
        by `compute_objective`, which defaults to a function returning the evaluation loss when no metric is provided,
        the sum of all metrics otherwise.

        <Tip warning={true}>

        To use this method, you need to have provided a `model_init` when initializing your [`SetFitTrainer`]: we need to
        reinitialize the model at each new run.

        </Tip>

        Args:
            hp_space (`Callable[["optuna.Trial"], Dict[str, float]]`, *optional*):
                A function that defines the hyperparameter search space. Will default to
                [`~trainer_utils.default_hp_space_optuna`].
            compute_objective (`Callable[[Dict[str, float]], float]`, *optional*):
                A function computing the objective to minimize or maximize from the metrics returned by the `evaluate`
                method. Will default to [`~trainer_utils.default_compute_objective`] which uses the sum of metrics.
            n_trials (`int`, *optional*, defaults to 100):
                The number of trial runs to test.
            direction (`str`, *optional*, defaults to `"maximize"`):
                Whether to optimize greater or lower objects. Can be `"minimize"` or `"maximize"`, you should pick
                `"minimize"` when optimizing the validation loss, `"maximize"` when optimizing one or several metrics.
            backend (`str` or [`~training_utils.HPSearchBackend`], *optional*):
                The backend to use for hyperparameter search. Only optuna is supported for now.
                TODO: add support for ray and sigopt.
            hp_name (`Callable[["optuna.Trial"], str]]`, *optional*):
                A function that defines the trial/run name. Will default to None.
            kwargs (`Dict[str, Any]`, *optional*):
                Additional keyword arguments passed along to `optuna.create_study`. For more
                information see:

                - the documentation of
                  [optuna.create_study](https://optuna.readthedocs.io/en/stable/reference/generated/optuna.study.create_study.html)

        Returns:
            [`trainer_utils.BestRun`]: All the information about the best run.
        """
        if backend is None:
            backend = default_hp_search_backend()
            if backend is None:
                raise RuntimeError("optuna should be installed. " "To install optuna run `pip install optuna`. ")
        backend = HPSearchBackend(backend)
        if backend == HPSearchBackend.OPTUNA and not is_optuna_available():
            raise RuntimeError("You picked the optuna backend, but it is not installed. Use `pip install optuna`.")
        elif backend != HPSearchBackend.OPTUNA:
            raise RuntimeError("Only optuna backend is supported for hyperparameter search.")
        self.hp_search_backend = backend
        if self.model_init is None:
            raise RuntimeError(
                "To use hyperparameter search, you need to pass your model through a model_init function."
            )

        self.hp_space = default_hp_space_optuna if hp_space is None else hp_space
        self.hp_name = hp_name
        self.compute_objective = default_compute_objective if compute_objective is None else compute_objective

        backend_dict = {
            HPSearchBackend.OPTUNA: run_hp_search_optuna,
        }
        best_run = backend_dict[backend](self, n_trials, direction, **kwargs)

        self.hp_search_backend = None
        return best_run

    def push_to_hub(
        self,
        repo_path_or_name: Optional[str] = None,
        repo_url: Optional[str] = None,
        commit_message: Optional[str] = "Add SetFit model",
        organization: Optional[str] = None,
        private: Optional[bool] = None,
        api_endpoint: Optional[str] = None,
        use_auth_token: Union[bool, str] = None,
        git_user: Optional[str] = None,
        git_email: Optional[str] = None,
        config: Optional[dict] = None,
        skip_lfs_files: bool = False,
    ):

        return self.model.push_to_hub(
            repo_path_or_name,
            repo_url,
            commit_message,
            organization,
            private,
            api_endpoint,
            use_auth_token,
            git_user,
            git_email,
            config,
            skip_lfs_files,
        )<|MERGE_RESOLUTION|>--- conflicted
+++ resolved
@@ -395,12 +395,8 @@
                 learning_rate=learning_rate,
                 body_learning_rate=body_learning_rate,
                 l2_weight=l2_weight,
-<<<<<<< HEAD
-                show_progress_bar=show_progress_bar,
-=======
                 max_length=max_length,
                 show_progress_bar=True,
->>>>>>> 827551b4
             )
 
     def evaluate(self):
