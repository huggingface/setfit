--- conflicted
+++ resolved
@@ -1,8 +1,4 @@
-<<<<<<< HEAD
-from typing import TYPE_CHECKING, Dict, List, Tuple, Union
-=======
 from typing import TYPE_CHECKING, Dict, List, Optional, Tuple, Union
->>>>>>> f777c2c6
 
 import pandas as pd
 import torch
@@ -111,14 +107,7 @@
 
 
 def create_fewshot_splits(
-<<<<<<< HEAD
-    dataset: Dataset,
-    sample_sizes: List[int],
-    add_data_augmentation: bool = False,
-    dataset_name: str = None,
-=======
     dataset: Dataset, sample_sizes: List[int], add_data_augmentation: bool = False, dataset_name: Optional[str] = None
->>>>>>> f777c2c6
 ) -> DatasetDict:
     """Creates training splits from the dataset with an equal number of samples per class (when possible)."""
     splits_ds = DatasetDict()
@@ -234,11 +223,7 @@
         x (`List[str]`):
             A list of input data as texts that will be fed into `SetFitModel`.
         y (`Union[List[int], List[List[int]]]`):
-<<<<<<< HEAD
-            A list of input data's labels.
-=======
             A list of input data's labels. Can be a nested list for multi-label classification.
->>>>>>> f777c2c6
         tokenizer (`PreTrainedTokenizerBase`):
             The tokenizer from `SetFitModel`'s body.
         max_length (`int`, defaults to `32`):
