--- conflicted
+++ resolved
@@ -1,4 +1,3 @@
-<<<<<<< HEAD
 for dataset in emotion senteval_cr enron_spam
 do
     for sample_size in 8 64 
@@ -6,15 +5,6 @@
         for train_split in 0 1 2 3 4 5 6 7 8 9
         do
             for seed in 0 1 2 3 4
-=======
-for dataset in sst5 senteval_cr emotion
-do
-    for sample_size in 8 16 32
-    do
-        for train_split in 0 1 2 3 4 5 6 7 8 9 
-        do
-            for seed in 0 1 2 3 4 5 6 7 8 9 
->>>>>>> 179d1d65
             do
                     python -m src.pl_train -c t011b.json+ia3.json+${dataset}.json \
                     -k load_weight="t-few/pretrained_checkpoints/t011b_ia3_finish.pt" \
