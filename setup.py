--- conflicted
+++ resolved
@@ -54,11 +54,7 @@
 
 setup(
     name="setfit",
-<<<<<<< HEAD
-    version="1.0.1",
-=======
-    version="1.1.0.dev0",
->>>>>>> f3873872
+    version="1.0.2",
     description="Efficient few-shot learning with Sentence Transformers",
     long_description=README_TEXT,
     long_description_content_type="text/markdown",
