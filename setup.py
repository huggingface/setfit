--- conflicted
+++ resolved
@@ -57,11 +57,7 @@
 
 setup(
     name="setfit",
-<<<<<<< HEAD
     version="1.1.0",
-=======
-    version="1.2.0.dev0",
->>>>>>> b9617171
     description="Efficient few-shot learning with Sentence Transformers",
     long_description=README_TEXT,
     long_description_content_type="text/markdown",
